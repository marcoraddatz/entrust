--- conflicted
+++ resolved
@@ -1,11 +1,7 @@
 {
     "name": "zizaco/entrust",
     "description": "This package provides a flexible way to add Role-based Permissions to Laravel",
-<<<<<<< HEAD
     "keywords": ["laravel","illuminate","auth","roles","acl","permission","rbac"],
-=======
-    "keywords": ["laravel","illuminate","auth","roles","acl","permission"],
->>>>>>> 2ad08db6
     "license": "MIT",
     "authors": [
         {
@@ -27,18 +23,6 @@
     ],
     "require": {
         "php": ">=5.4.0",
-<<<<<<< HEAD
-        "illuminate/support": "~5.0"
-    },
-    "require-dev": {
-        "phpunit/phpunit": "~4.6",
-        "mockery/mockery": "~0.9",
-        "illuminate/database": "~5.0",
-        "symfony/process": "~2.3"
-    },
-    "suggest": {
-        "zizaco/confide":"Confide is an authentication solution for Laravel that couples very well with Entrust"
-=======
         "illuminate/console": "~5.0",
         "illuminate/support": "~5.0"
     },
@@ -47,7 +31,6 @@
         "mockery/mockery": "dev-master",
         "illuminate/database": "~5.0",
         "sami/sami": "dev-master"
->>>>>>> 2ad08db6
     },
     "autoload": {
         "classmap": [
