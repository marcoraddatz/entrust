--- conflicted
+++ resolved
@@ -20,15 +20,9 @@
     },
     "require-dev": {
         "phpunit/phpunit": "~4.0",
-<<<<<<< HEAD
-        "mockery/mockery": "~0.8",
-        "symfony/process": "~2.3",
+        "mockery/mockery": "~0.9",
         "illuminate/database": "~4.0",
-        "league/factory-muffin": "~1.5"
-=======
-        "mockery/mockery": "~0.9",
-        "illuminate/database": "~4.0"
->>>>>>> 4b1b4c8a
+        "symfony/process": "~2.3"
     },
     "repositories": [
         {
