--- conflicted
+++ resolved
@@ -13,58 +13,48 @@
 use Illuminate\Support\Facades\Config;
 use InvalidArgumentException;
 
+/**
+ * Class EntrustUserTrait
+ *
+ * @package Zizaco\Entrust\Traits
+ */
 trait EntrustUserTrait
 {
     //Big block of caching functionality.
     public function cachedRoles()
     {
         $userPrimaryKey = $this->primaryKey;
-        $cacheKey = 'entrust_roles_for_user_'.$this->$userPrimaryKey;
-        if(Cache::getStore() instanceof TaggableStore) {
+        $cacheKey       = 'entrust_roles_for_user_' . $this->$userPrimaryKey;
+        if (Cache::getStore() instanceof TaggableStore) {
             return Cache::tags(Config::get('entrust.role_user_table'))->remember($cacheKey, Config::get('cache.ttl'), function () {
                 return $this->roles()->get();
             });
         }
         else return $this->roles()->get();
     }
+
     public function save(array $options = [])
     {   //both inserts and updates
-<<<<<<< HEAD
         parent::save($options);
-        if(Cache::getStore() instanceof TaggableStore) {
+        if (Cache::getStore() instanceof TaggableStore) {
             Cache::tags(Config::get('entrust.role_user_table'))->flush();
         }
     }
+
     public function delete(array $options = [])
     {   //soft or hard
         parent::delete($options);
-        if(Cache::getStore() instanceof TaggableStore) {
+        if (Cache::getStore() instanceof TaggableStore) {
             Cache::tags(Config::get('entrust.role_user_table'))->flush();
         }
     }
+
     public function restore()
     {   //soft delete undo's
         parent::restore();
-        if(Cache::getStore() instanceof TaggableStore) {
+        if (Cache::getStore() instanceof TaggableStore) {
             Cache::tags(Config::get('entrust.role_user_table'))->flush();
         }
-=======
-        $result = parent::save($options);
-        Cache::tags(Config::get('entrust.role_user_table'))->flush();
-        return $result;
-    }
-    public function delete(array $options = [])
-    {   //soft or hard
-        $result = parent::delete($options);
-        Cache::tags(Config::get('entrust.role_user_table'))->flush();
-        return $result;
-    }
-    public function restore()
-    {   //soft delete undo's
-        $result = parent::restore();
-        Cache::tags(Config::get('entrust.role_user_table'))->flush();
-        return $result;
->>>>>>> b749bff8
     }
 
     /**
@@ -88,7 +78,7 @@
     {
         parent::boot();
 
-        static::deleting(function($user) {
+        static::deleting(function ($user) {
             if (!method_exists(Config::get('auth.model'), 'bootSoftDeletes')) {
                 $user->roles()->sync([]);
             }
@@ -113,7 +103,8 @@
 
                 if ($hasRole && !$requireAll) {
                     return true;
-                } elseif (!$hasRole && $requireAll) {
+                }
+                elseif (!$hasRole && $requireAll) {
                     return false;
                 }
             }
@@ -122,7 +113,8 @@
             // If we've made it this far and $requireAll is TRUE, then ALL of the roles were found.
             // Return the value of $requireAll;
             return $requireAll;
-        } else {
+        }
+        else {
             foreach ($this->cachedRoles() as $role) {
                 if ($role->name == $name) {
                     return true;
@@ -149,7 +141,8 @@
 
                 if ($hasPerm && !$requireAll) {
                     return true;
-                } elseif (!$hasPerm && $requireAll) {
+                }
+                elseif (!$hasPerm && $requireAll) {
                     return false;
                 }
             }
@@ -158,11 +151,12 @@
             // If we've made it this far and $requireAll is TRUE, then ALL of the perms were found.
             // Return the value of $requireAll;
             return $requireAll;
-        } else {
+        }
+        else {
             foreach ($this->cachedRoles() as $role) {
                 // Validate against the Permission table
                 foreach ($role->cachedPermissions() as $perm) {
-                    if (str_is( $permission, $perm->name) ) {
+                    if (str_is($permission, $perm->name)) {
                         return true;
                     }
                 }
@@ -194,52 +188,58 @@
         }
 
         // Set up default values and validate options.
-        if (!isset($options['validate_all'])) {
-            $options['validate_all'] = false;
-        } else {
-            if ($options['validate_all'] !== true && $options['validate_all'] !== false) {
+        if (!isset($options[ 'validate_all' ])) {
+            $options[ 'validate_all' ] = false;
+        }
+        else {
+            if ($options[ 'validate_all' ] !== true && $options[ 'validate_all' ] !== false) {
                 throw new InvalidArgumentException();
             }
         }
-        if (!isset($options['return_type'])) {
-            $options['return_type'] = 'boolean';
-        } else {
-            if ($options['return_type'] != 'boolean' &&
-                $options['return_type'] != 'array' &&
-                $options['return_type'] != 'both') {
+        if (!isset($options[ 'return_type' ])) {
+            $options[ 'return_type' ] = 'boolean';
+        }
+        else {
+            if ($options[ 'return_type' ] != 'boolean' &&
+                $options[ 'return_type' ] != 'array' &&
+                $options[ 'return_type' ] != 'both'
+            ) {
                 throw new InvalidArgumentException();
             }
         }
 
         // Loop through roles and permissions and check each.
-        $checkedRoles = [];
+        $checkedRoles       = [];
         $checkedPermissions = [];
         foreach ($roles as $role) {
-            $checkedRoles[$role] = $this->hasRole($role);
+            $checkedRoles[ $role ] = $this->hasRole($role);
         }
         foreach ($permissions as $permission) {
-            $checkedPermissions[$permission] = $this->can($permission);
+            $checkedPermissions[ $permission ] = $this->can($permission);
         }
 
         // If validate all and there is a false in either
         // Check that if validate all, then there should not be any false.
         // Check that if not validate all, there must be at least one true.
-        if(($options['validate_all'] && !(in_array(false,$checkedRoles) || in_array(false,$checkedPermissions))) ||
-            (!$options['validate_all'] && (in_array(true,$checkedRoles) || in_array(true,$checkedPermissions)))) {
+        if (($options[ 'validate_all' ] && !(in_array(false, $checkedRoles) || in_array(false, $checkedPermissions))) ||
+            (!$options[ 'validate_all' ] && (in_array(true, $checkedRoles) || in_array(true, $checkedPermissions)))
+        ) {
             $validateAll = true;
-        } else {
+        }
+        else {
             $validateAll = false;
         }
 
         // Return based on option
-        if ($options['return_type'] == 'boolean') {
+        if ($options[ 'return_type' ] == 'boolean') {
             return $validateAll;
-        } elseif ($options['return_type'] == 'array') {
+        }
+        elseif ($options[ 'return_type' ] == 'array') {
             return ['roles' => $checkedRoles, 'permissions' => $checkedPermissions];
-        } else {
+        }
+        else {
             return [$validateAll, ['roles' => $checkedRoles, 'permissions' => $checkedPermissions]];
         }
-
     }
 
     /**
@@ -248,31 +248,31 @@
      * @param mixed $role
      */
     public function attachRole($role)
-    {
-        if(is_object($role)) {
-            $role = $role->getKey();
-        }
-
-        if(is_array($role)) {
-            $role = $role['id'];
-        }
-
-        $this->roles()->attach($role);
-    }
-
-    /**
-     * Alias to eloquent many-to-many relation's detach() method.
-     *
-     * @param mixed $role
-     */
-    public function detachRole($role)
     {
         if (is_object($role)) {
             $role = $role->getKey();
         }
 
         if (is_array($role)) {
-            $role = $role['id'];
+            $role = $role[ 'id' ];
+        }
+
+        $this->roles()->attach($role);
+    }
+
+    /**
+     * Alias to eloquent many-to-many relation's detach() method.
+     *
+     * @param mixed $role
+     */
+    public function detachRole($role)
+    {
+        if (is_object($role)) {
+            $role = $role->getKey();
+        }
+
+        if (is_array($role)) {
+            $role = $role[ 'id' ];
         }
 
         $this->roles()->detach($role);
@@ -295,10 +295,11 @@
      *
      * @param mixed $roles
      */
-    public function detachRoles($roles=null)
-    {
-        if (!$roles) $roles = $this->roles()->get();
-        
+    public function detachRoles($roles = null)
+    {
+        if (!$roles)
+            $roles = $this->roles()->get();
+
         foreach ($roles as $role) {
             $this->detachRole($role);
         }
