--- conflicted
+++ resolved
@@ -81,17 +81,8 @@
     {
         $migrationFile = base_path("/database/migrations")."/".date('Y_m_d_His')."_entrust_setup_tables.php";
 
-<<<<<<< HEAD
-        $defaultGuard = Config::get('auth.defaults.guard');
-        $providerName = Config::get('auth.guards.'.$defaultGuard);
-        $UserClass    = Config::get('auth.providers.'.$providerName["provider"]);
-
-        $usersTable  = $providerName['provider'];
-        $userModel   = $UserClass['model'];
-=======
         $usersTable  = Config::get('auth.providers.users.table');
         $userModel   = Config::get('auth.providers.users.model');
->>>>>>> d1df4e78
         $userKeyName = (new $userModel())->getKeyName();
 
         $data = compact('rolesTable', 'roleUserTable', 'permissionsTable', 'permissionRoleTable', 'usersTable', 'userKeyName');
