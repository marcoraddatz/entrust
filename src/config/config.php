<?php

/**
 * This file is part of Entrust,
 * a role & permission management solution for Laravel.
 *
 * @license MIT
 * @package Zizaco\Entrust
 */

return [

    /*
    |--------------------------------------------------------------------------
    | Entrust Role Model
    |--------------------------------------------------------------------------
    |
    | This is the Role model used by Entrust to create correct relations.  Update
    | the role if it is in a different namespace.
    |
    */
    'role' => 'App\Role',

    /*
    |--------------------------------------------------------------------------
    | Entrust Roles Table
    |--------------------------------------------------------------------------
    |
    | This is the roles table used by Entrust to save roles to the database.
    |
    */
    'roles_table' => 'roles',

    /*
    |--------------------------------------------------------------------------
    | Entrust Permission Model
    |--------------------------------------------------------------------------
    |
    | This is the Permission model used by Entrust to create correct relations.
    | Update the permission if it is in a different namespace.
    |
    */
    'permission' => 'App\Permission',

    /*
    |--------------------------------------------------------------------------
    | Entrust Permissions Table
    |--------------------------------------------------------------------------
    |
    | This is the permissions table used by Entrust to save permissions to the
    | database.
    |
    */
    'permissions_table' => 'permissions',

    /*
    |--------------------------------------------------------------------------
    | Entrust permission_role Table
    |--------------------------------------------------------------------------
    |
    | This is the permission_role table used by Entrust to save relationship
    | between permissions and roles to the database.
    |
    */
    'permission_role_table' => 'permission_role',

    /*
    |--------------------------------------------------------------------------
    | Entrust role_user Table
    |--------------------------------------------------------------------------
    |
    | This is the role_user table used by Entrust to save assigned roles to the
    | database.
    |
    */
    'role_user_table' => 'role_user',

<<<<<<< HEAD
];
=======
    /*
    |--------------------------------------------------------------------------
    | User Foreign key on Entrust's role_user Table (Pivot)
    |--------------------------------------------------------------------------
    */
    'user_foreign_key' => 'user_id',

);
>>>>>>> 2ad08db6
<|MERGE_RESOLUTION|>--- conflicted
+++ resolved
@@ -75,9 +75,6 @@
     */
     'role_user_table' => 'role_user',
 
-<<<<<<< HEAD
-];
-=======
     /*
     |--------------------------------------------------------------------------
     | User Foreign key on Entrust's role_user Table (Pivot)
@@ -85,5 +82,4 @@
     */
     'user_foreign_key' => 'user_id',
 
-);
->>>>>>> 2ad08db6
+];