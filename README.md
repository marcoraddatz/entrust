--- conflicted
+++ resolved
@@ -6,17 +6,7 @@
 [![Total Downloads](https://img.shields.io/packagist/dt/zizaco/entrust.svg)](https://packagist.org/packages/zizaco/entrust)
 [![SensioLabsInsight](https://insight.sensiolabs.com/projects/cc4af966-809b-4fbc-b8b2-bb2850e6711e/small.png)](https://insight.sensiolabs.com/projects/cc4af966-809b-4fbc-b8b2-bb2850e6711e)
 
-<<<<<<< HEAD
-Entrust provides a flexible way to add Role-based Permissions to **Laravel4**.
-
-For **Laravel 5** please use the branch [laravel-5](https://github.com/Zizaco/entrust/tree/laravel-5). This will soon be in master, but in the interm it's your best option for Laravel 5 support.
-
-## Quick start
-
-**PS:** Even though it's not needed. Entrust works very well with [Confide](https://github.com/Zizaco/confide) in order to eliminate repetitive tasks involving the management of users: Account creation, login, logout, confirmation by e-mail, password reset, etc.
-=======
 Entrust is a succinct and flexible way to add Role-based Permissions to **Laravel 5**.
->>>>>>> 305916c4
 
 If you are looking for the Laravel 4 version, take a look [Release 1.3.x](https://github.com/Zizaco/entrust/tree/1.3.0) release tree.
 
